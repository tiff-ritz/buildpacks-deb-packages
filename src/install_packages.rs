--- conflicted
+++ resolved
@@ -36,11 +36,8 @@
 use tokio_util::io::InspectReader;
 use walkdir::{DirEntry, WalkDir};
 
-<<<<<<< HEAD
 use crate::config::RequestedPackage;
-=======
 use crate::config::environment::Environment;
->>>>>>> 2e9918a1
 use crate::debian::{Distro, MultiarchName, RepositoryPackage};
 use crate::{
     is_buildpack_debug_logging_enabled, BuildpackResult, DebianPackagesBuildpack,
@@ -174,7 +171,6 @@
         }
     }
 
-<<<<<<< HEAD
     // Convert package_env_vars to the correct type and replace {install_dir} with the actual path
     let install_dir = install_layer.path().to_string_lossy().to_string();
     let package_env_vars: HashMap<String, HashMap<String, String>> = package_env_vars()
@@ -191,10 +187,6 @@
 
    // Define layer_env before using it
    let layer_env = configure_layer_environment(
-=======
-    // Configure the environment variables for the installed layer
-    let layer_env = configure_layer_environment(
->>>>>>> 2e9918a1
         &install_layer.path(),
         &MultiarchName::from(&distro.architecture),
         &package_env_vars,
@@ -485,8 +477,6 @@
     ];
     prepend_to_env_var(&mut layer_env, "PATH", &bin_paths);
 
-<<<<<<< HEAD
-=======
     // Load and apply environment variables from the project.toml file
     let project_toml_path = install_path.join("project.toml");
     if project_toml_path.exists() {
@@ -496,7 +486,6 @@
         }
     }
 
->>>>>>> 2e9918a1
     // Support multi-arch and legacy filesystem layouts for debian packages
     let library_paths = [
         install_path.join(format!("usr/lib/{multiarch_name}")),
